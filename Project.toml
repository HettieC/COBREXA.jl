--- conflicted
+++ resolved
@@ -23,12 +23,7 @@
 [compat]
 DistributedData = "0.1.4"
 JSON = "0.21"
-<<<<<<< HEAD
 JuMP = "0.21, 0.22"
-Literate = "2.8"
-=======
-JuMP = "0.21"
->>>>>>> bbfbb3e1
 MAT = "0.10"
 MacroTools = "0.5.6"
 OSQP = "0.6"
@@ -42,10 +37,6 @@
 Aqua = "4c88cf16-eb10-579e-8560-4a9242c79595"
 Downloads = "f43a241f-c20a-4ad4-852c-f6b1247861c6"
 GLPK = "60bf3e95-4087-53dc-ae20-288a0d20c6a6"
-<<<<<<< HEAD
-Literate = "98b081ad-f1c9-55d3-8b20-4c87d4299306"
-=======
->>>>>>> bbfbb3e1
 OSQP = "ab2f91bb-94b4-55e3-9ba0-7f65df51de79"
 SHA = "ea8e919c-243c-51af-8825-aaa63cd721ce"
 Test = "8dfed614-e22c-5e08-85e1-65c5234f0b40"
