--- conflicted
+++ resolved
@@ -118,18 +118,14 @@
     _maybemap(_parse_formula, model.sbml.species[mid].formula)
 
 """
-<<<<<<< HEAD
-$(TYPEDSIGNATURES)
-=======
-    metabolite_compartment(model::SBMLModel, mid::String)::Maybe{String}
+$(TYPEDSIGNATURES)
 
 Get the compartment of a chosen metabolite from [`SBMLModel`](@ref).
 """
 metabolite_compartment(model::SBMLModel, mid::String) = model.sbml.species[mid].compartment
 
 """
-    metabolite_charge(model::SBMLModel, mid::String)::Maybe{Int}
->>>>>>> ef9cc231
+$(TYPEDSIGNATURES)
 
 Get charge of a chosen metabolite from [`SBMLModel`](@ref).
 """
